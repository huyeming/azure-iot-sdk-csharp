﻿// Copyright (c) Microsoft. All rights reserved.
// Licensed under the MIT license. See LICENSE file in the project root for full license information.

namespace Microsoft.Azure.Devices.Client
{
    using System;
    using System.Net.Security;
    using System.Threading;
    using System.Threading.Tasks;

#if !WINDOWS_UWP
    using System.Configuration;
    using System.Net.WebSockets;
    using System.Security.Cryptography.X509Certificates;
#endif
    using System.Net;
    using Microsoft.Azure.Amqp;
    using Microsoft.Azure.Amqp.Framing;
    using Microsoft.Azure.Amqp.Transport;
    using Microsoft.Azure.Devices.Client.Exceptions;
    using Microsoft.Azure.Devices.Client.Extensions;

    abstract class IotHubConnection
    {
        readonly string hostName;
        readonly int port;

        static readonly AmqpVersion AmqpVersion_1_0_0 = new AmqpVersion(1, 0, 0);
        const string DisableServerCertificateValidationKeyName = "Microsoft.Azure.Devices.DisableServerCertificateValidation";
        static readonly Lazy<bool> DisableServerCertificateValidation = new Lazy<bool>(InitializeDisableServerCertificateValidation);

        protected IotHubConnection(string hostName, int port, AmqpTransportSettings amqpTransportSettings)
        {
            this.hostName = hostName;
            this.port = port;
            this.AmqpTransportSettings = amqpTransportSettings;
        }

        protected FaultTolerantAmqpObject<AmqpSession> FaultTolerantSession { get; set; }

        protected AmqpTransportSettings AmqpTransportSettings { get; }

        public abstract Task CloseAsync();

        public abstract void SafeClose(Exception exception);

        public async Task<SendingAmqpLink> CreateSendingLinkAsync(string path, IotHubConnectionString connectionString, TimeSpan timeout)
        {
            this.OnCreateSendingLink(connectionString);

            var timeoutHelper = new TimeoutHelper(timeout);

            AmqpSession session;
            if (!this.FaultTolerantSession.TryGetOpenedObject(out session))
            {
                session = await this.FaultTolerantSession.GetOrCreateAsync(timeoutHelper.RemainingTime());
            }

            var linkAddress = this.BuildLinkAddress(connectionString, path);

            var linkSettings = new AmqpLinkSettings()
            {
                Role = false,
                InitialDeliveryCount = 0,
                Target = new Target() { Address = linkAddress.AbsoluteUri },
                SndSettleMode = null, // SenderSettleMode.Unsettled (null as it is the default and to avoid bytes on the wire)
                RcvSettleMode = null, // (byte)ReceiverSettleMode.First (null as it is the default and to avoid bytes on the wire)
                LinkName = Guid.NewGuid().ToString("N") // Use a human readable link name to help with debugging
            };

            SetLinkSettingsCommonProperties(linkSettings, timeoutHelper.RemainingTime());

            var link = new SendingAmqpLink(linkSettings);
            link.AttachTo(session);

            var audience = this.BuildAudience(connectionString, path);
            await this.OpenLinkAsync(link, connectionString, audience, timeoutHelper.RemainingTime());

            return link;
        }

        public async Task<ReceivingAmqpLink> CreateReceivingLinkAsync(string path, IotHubConnectionString connectionString, TimeSpan timeout, uint prefetchCount)
        {
            this.OnCreateReceivingLink(connectionString);

            var timeoutHelper = new TimeoutHelper(timeout);

            AmqpSession session;
            if (!this.FaultTolerantSession.TryGetOpenedObject(out session))
            {
                session = await this.FaultTolerantSession.GetOrCreateAsync(timeoutHelper.RemainingTime());
            }

            var linkAddress = this.BuildLinkAddress(connectionString, path);

            var linkSettings = new AmqpLinkSettings()
            {
                Role = true,
                TotalLinkCredit = prefetchCount,
                AutoSendFlow = prefetchCount > 0,
                Source = new Source() { Address = linkAddress.AbsoluteUri },
                SndSettleMode = null, // SenderSettleMode.Unsettled (null as it is the default and to avoid bytes on the wire)
                RcvSettleMode = (byte)ReceiverSettleMode.Second, 
                LinkName = Guid.NewGuid().ToString("N") // Use a human readable link name to help with debuggin
            };

            SetLinkSettingsCommonProperties(linkSettings, timeoutHelper.RemainingTime());

            var link = new ReceivingAmqpLink(linkSettings);
            link.AttachTo(session);

            var audience = this.BuildAudience(connectionString, path);
            await this.OpenLinkAsync(link, connectionString, audience, timeoutHelper.RemainingTime());

            return link;
        }

        public void CloseLink(AmqpLink link)
            {
            link.SafeClose();
            }

        public abstract void Release(string deviceId);

        protected abstract Uri BuildLinkAddress(IotHubConnectionString iotHubConnectionString, string path);

        protected abstract string BuildAudience(IotHubConnectionString iotHubConnectionString, string path);

        protected abstract Task OpenLinkAsync(AmqpObject link, IotHubConnectionString connectionString, string audience, TimeSpan timeout);

        protected static bool InitializeDisableServerCertificateValidation()
        {
#if !WINDOWS_UWP // No System.Configuration.ConfigurationManager in UWP
            string value = ConfigurationManager.AppSettings[DisableServerCertificateValidationKeyName];
            if (!string.IsNullOrEmpty(value))
            {
                return bool.Parse(value);
            }
#endif
            return false;
        }

        protected virtual void OnCreateSendingLink(IotHubConnectionString connectionString)
        {
            // do nothing. Override in derived classes if necessary
        }

        protected virtual void OnCreateReceivingLink(IotHubConnectionString connectionString)
        {
            // do nothing. Override in derived classes if necessary
        }

        protected virtual async Task<AmqpSession> CreateSessionAsync(TimeSpan timeout)
        {
            this.OnCreateSession();

            var timeoutHelper = new TimeoutHelper(timeout);

            AmqpSettings amqpSettings = CreateAmqpSettings();
            TransportBase transport;

            switch (this.AmqpTransportSettings.GetTransportType())
            {
#if !WINDOWS_UWP
                case TransportType.Amqp_WebSocket_Only:
                    transport = await this.CreateClientWebSocketTransportAsync(timeoutHelper.RemainingTime());
                    break;
#endif
                case TransportType.Amqp_Tcp_Only:
                    TlsTransportSettings tlsTransportSettings = this.CreateTlsTransportSettings();
                    var amqpTransportInitiator = new AmqpTransportInitiator(amqpSettings, tlsTransportSettings);
                    transport = await amqpTransportInitiator.ConnectTaskAsync(timeoutHelper.RemainingTime());
                    break;
                default:
                    throw new InvalidOperationException("AmqpTransportSettings must specify WebSocketOnly or TcpOnly");
            }

            var amqpConnectionSettings = new AmqpConnectionSettings()
            {
                MaxFrameSize = AmqpConstants.DefaultMaxFrameSize,
                ContainerId = Guid.NewGuid().ToString("N"),
                HostName = this.hostName
            };

            var amqpConnection = new AmqpConnection(transport, amqpSettings, amqpConnectionSettings);
            await amqpConnection.OpenAsync(timeoutHelper.RemainingTime());

            var sessionSettings = new AmqpSessionSettings()
            {
                Properties = new Fields()
            };

            var amqpSession = amqpConnection.CreateSession(sessionSettings);
            await amqpSession.OpenAsync(timeoutHelper.RemainingTime());

            // This adds itself to amqpConnection.Extensions
            var cbsLink = new AmqpCbsLink(amqpConnection);
            return amqpSession;
        }

        protected virtual void OnCreateSession()
        {
            // do nothing. Override in derived classes if necessary
            }

#if !WINDOWS_UWP
        static async Task<ClientWebSocket> CreateClientWebSocketAsync(Uri websocketUri, TimeSpan timeout)
        {
            var websocket = new ClientWebSocket();

            // Set SubProtocol to AMQPWSB10
            websocket.Options.AddSubProtocol(WebSocketConstants.SubProtocols.Amqpwsb10);

            // Check if we're configured to use a proxy server
            IWebProxy webProxy = WebRequest.DefaultWebProxy;
            Uri proxyAddress = webProxy != null ? webProxy.GetProxy(websocketUri) : null;
            if (!websocketUri.Equals(proxyAddress))
            {
                // Configure proxy server
                websocket.Options.Proxy = webProxy;
            }

            websocket.Options.UseDefaultCredentials = true;

            using (var cancellationTokenSource = new CancellationTokenSource(timeout))
            {
                await websocket.ConnectAsync(websocketUri, cancellationTokenSource.Token);
            }

            return websocket;
        }

        async Task<TransportBase> CreateClientWebSocketTransportAsync(TimeSpan timeout)
        {
            var timeoutHelper = new TimeoutHelper(timeout);
            Uri websocketUri = new Uri(WebSocketConstants.Scheme + this.hostName + ":" + WebSocketConstants.SecurePort + WebSocketConstants.UriSuffix);
            var websocket = await CreateClientWebSocketAsync(websocketUri, timeoutHelper.RemainingTime());
            return new ClientWebSocketTransport(
                websocket,
                null,
                null);
        }
#endif

        static AmqpSettings CreateAmqpSettings()
        {
            var amqpSettings = new AmqpSettings();          

            var amqpTransportProvider = new AmqpTransportProvider();
            amqpTransportProvider.Versions.Add(AmqpVersion_1_0_0);
            amqpSettings.TransportProviders.Add(amqpTransportProvider);

            return amqpSettings;
        }

        protected static AmqpLinkSettings SetLinkSettingsCommonProperties(AmqpLinkSettings linkSettings, TimeSpan timeSpan)
        {
            linkSettings.AddProperty(IotHubAmqpProperty.TimeoutName, timeSpan.TotalMilliseconds);
#if WINDOWS_UWP
            // System.Reflection.Assembly.GetExecutingAssembly() does not exist for UWP, therefore use a hard-coded version name
            // (This string is picked up by the bump_version script, so don't change the line below)
            var UWPAssemblyVersion = "1.0.3";
            linkSettings.AddProperty(IotHubAmqpProperty.ClientVersion, UWPAssemblyVersion);
#else
            linkSettings.AddProperty(IotHubAmqpProperty.ClientVersion, Utils.GetClientVersion());
#endif

            return linkSettings;
        }

        TlsTransportSettings CreateTlsTransportSettings()
        {
            var tcpTransportSettings = new TcpTransportSettings()
            {
                Host = this.hostName,
                Port = this.port
            };

            var tlsTransportSettings = new TlsTransportSettings(tcpTransportSettings)
            {
                TargetHost = this.hostName,
#if !WINDOWS_UWP // Not supported in UWP
<<<<<<< HEAD
                CertificateValidationCallback = this.OnRemoteCertificateValidation
=======
                Certificate = null, // TODO: add client cert support
                CertificateValidationCallback = OnRemoteCertificateValidation
>>>>>>> 207e017f
#endif
            };

#if !WINDOWS_UWP
            if (this.amqpTransportSettings.ClientCertificate != null)
            {
                tlsTransportSettings.Certificate = this.amqpTransportSettings.ClientCertificate;
            }
#endif

            return tlsTransportSettings;
        }

#if !WINDOWS_UWP // Not supported in UWP
        static bool OnRemoteCertificateValidation(object sender, X509Certificate certificate, X509Chain chain, SslPolicyErrors sslPolicyErrors)
        {
            if (sslPolicyErrors == SslPolicyErrors.None)
            {
                return true;
            }

            if (DisableServerCertificateValidation.Value && sslPolicyErrors == SslPolicyErrors.RemoteCertificateNameMismatch)
            {
                return true;
            }

            return false;
        }
#endif

        public static ArraySegment<byte> GetNextDeliveryTag(ref int deliveryTag)
        {
            int nextDeliveryTag = Interlocked.Increment(ref deliveryTag);
            return new ArraySegment<byte>(BitConverter.GetBytes(nextDeliveryTag));
        }

        public static ArraySegment<byte> ConvertToDeliveryTag(string lockToken)
        {
            if (lockToken == null)
            {
                throw new ArgumentNullException("lockToken");
            }

            Guid lockTokenGuid;
            if (!Guid.TryParse(lockToken, out lockTokenGuid))
            {
                throw new ArgumentException("Should be a valid Guid", "lockToken");
            }

            var deliveryTag = new ArraySegment<byte>(lockTokenGuid.ToByteArray());
            return deliveryTag;
        }
    }
}<|MERGE_RESOLUTION|>--- conflicted
+++ resolved
@@ -280,19 +280,15 @@
             {
                 TargetHost = this.hostName,
 #if !WINDOWS_UWP // Not supported in UWP
-<<<<<<< HEAD
-                CertificateValidationCallback = this.OnRemoteCertificateValidation
-=======
                 Certificate = null, // TODO: add client cert support
                 CertificateValidationCallback = OnRemoteCertificateValidation
->>>>>>> 207e017f
 #endif
             };
 
 #if !WINDOWS_UWP
-            if (this.amqpTransportSettings.ClientCertificate != null)
-            {
-                tlsTransportSettings.Certificate = this.amqpTransportSettings.ClientCertificate;
+            if (this.AmqpTransportSettings.ClientCertificate != null)
+            {
+                tlsTransportSettings.Certificate = this.AmqpTransportSettings.ClientCertificate;
             }
 #endif
 
