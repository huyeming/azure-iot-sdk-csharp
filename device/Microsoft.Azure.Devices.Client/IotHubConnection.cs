--- conflicted
+++ resolved
@@ -17,11 +17,8 @@
     using Microsoft.Azure.Amqp;
     using Microsoft.Azure.Amqp.Framing;
     using Microsoft.Azure.Amqp.Transport;
-<<<<<<< HEAD
-=======
-    using Microsoft.Azure.Devices.Client.Exceptions;
->>>>>>> 24ffe973
     using Microsoft.Azure.Devices.Client.Extensions;
+    using Microsoft.Azure.Devices.Client.Transport;
 
     abstract class IotHubConnection
     {
@@ -195,24 +192,6 @@
                     Properties = new Fields()
                 };
 
-<<<<<<< HEAD
-            AmqpSession amqpSession;
-            try
-            {
-                amqpSession = amqpConnection.CreateSession(sessionSettings);
-                await amqpSession.OpenAsync(timeoutHelper.RemainingTime());
-
-                // This adds itself to amqpConnection.Extensions
-                var cbsLink = new AmqpCbsLink(amqpConnection);
-            }
-            catch (Exception e) when (!e.IsFatal())
-            {
-                // this can happen in a scenario where the server closes the Amqp connection before the session is established
-                throw amqpConnection.TerminalException ?? e;
-            }
-
-            return amqpSession;
-=======
                 AmqpSession amqpSession = amqpConnection.CreateSession(sessionSettings);
                 await amqpSession.OpenAsync(timeoutHelper.RemainingTime());
 
@@ -220,16 +199,16 @@
                 var cbsLink = new AmqpCbsLink(amqpConnection);
                 return amqpSession;
             }
-            catch(Exception ex) when(!ex.IsFatal())
-            {
-                amqpConnection.SafeClose(ex);
+            catch (Exception ex) when (!ex.IsFatal())
+            {
                 if (amqpConnection.TerminalException != null)
                 {
-                    throw new IotHubCommunicationException(amqpConnection.TerminalException.Message, amqpConnection.TerminalException);
+                    throw AmqpClientHelper.ToIotHubClientContract(amqpConnection.TerminalException);
                 }
+
+                amqpConnection.SafeClose(ex);
                 throw;
             }
->>>>>>> 24ffe973
         }
 
         protected virtual void OnCreateSession()
