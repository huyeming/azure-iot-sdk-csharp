// Copyright (c) Microsoft. All rights reserved.
// Licensed under the MIT license. See LICENSE file in the project root for full license information.

#include <stdio.h>
#include <stdlib.h>

#include "iothub_client.h"
#include "iothub_message.h"
#include "azure_c_shared_utility/threadapi.h"
#include "azure_c_shared_utility/crt_abstractions.h"
#include "azure_c_shared_utility/platform.h"
#include "iothubtransportmqtt.h"

#ifdef MBED_BUILD_TIMESTAMP
#include "certs.h"
#endif // MBED_BUILD_TIMESTAMP

/*String containing Hostname, Device Id & Device Key in the format:                         */
/*  "HostName=<host_name>;DeviceId=<device_id>;SharedAccessKey=<device_key>"                */
/*  "HostName=<host_name>;DeviceId=<device_id>;SharedAccessSignature=<device_sas_token>"    */
static const char* connectionString = "HostName=dm-preview1-14.private.azure-devices-int.net;DeviceId=001-z;SharedAccessKey=5i1Ggm+sbZSUYDuOCKlZvLZKPxLWw9qW5IqMYJPGh9I=";

static int callbackCounter;
static char msgText[1024];
static char propText[1024];
static bool g_continueRunning;
#define MESSAGE_COUNT 5
#define DOWORK_LOOP_NUM     3

typedef struct EVENT_INSTANCE_TAG
{
    IOTHUB_MESSAGE_HANDLE messageHandle;
    size_t messageTrackingId;  // For tracking the messages within the user callback.
} EVENT_INSTANCE;

static int DeviceMethodCallback(const char* method_name, const unsigned char* payload, size_t size, unsigned char** response, size_t* resp_size, void* userContextCallback)
{
    (void)method_name;
    (void)payload;
    (void)size;
    (void)userContextCallback;

<<<<<<< HEAD
    printf("Method %s:\r\n", method_name);
    printf("%.*s\r\n", (int)size, (const char*)payload);

    int status = 200;
    char* RESPONSE_STRING = "Method Response";
    printf("Response status: %d", status);
    printf("Response payload: %s", RESPONSE_STRING);
=======
    printf("\r\nDevice Method called\r\n");
    printf("Device Method name:    %s:\r\n", method_name);
    printf("Device Method payload: %.*s\r\n", (int)size, (const char*)payload);

    int status = 200;
    char* RESPONSE_STRING = "This is the response from the device";
    printf("\r\nResponse status: %d\r\n", status);
    printf("Response payload: %s\r\n\r\n", RESPONSE_STRING);
>>>>>>> cc184b16

    *resp_size = strlen(RESPONSE_STRING);
    *response = malloc(*resp_size);
    memcpy(*response, RESPONSE_STRING, *resp_size);

    callbackCounter++;
    g_continueRunning = false;
    return status;
}

void iothub_client_sample_device_method_run(void)
{
    IOTHUB_CLIENT_LL_HANDLE iotHubClientHandle;

    g_continueRunning = true;
    
    callbackCounter = 0;
    int receiveContext = 0;

    if (platform_init() != 0)
    {
        (void)printf("Failed to initialize the platform.\r\n");
    }
    else
    {
        if ((iotHubClientHandle = IoTHubClient_LL_CreateFromConnectionString(connectionString, MQTT_Protocol)) == NULL)
        {
            (void)printf("ERROR: iotHubClientHandle is NULL!\r\n");
        }
        else
        {
            bool traceOn = true;
            IoTHubClient_LL_SetOption(iotHubClientHandle, "logtrace", &traceOn);

#ifdef MBED_BUILD_TIMESTAMP
            // For mbed add the certificate information
            if (IoTHubClient_LL_SetOption(iotHubClientHandle, "TrustedCerts", certificates) != IOTHUB_CLIENT_OK)
            {
                printf("failure to set option \"TrustedCerts\"\r\n");
            }
#endif // MBED_BUILD_TIMESTAMP

            if (IoTHubClient_LL_SetDeviceMethodCallback(iotHubClientHandle, DeviceMethodCallback, &receiveContext) != IOTHUB_CLIENT_OK)
            {
                (void)printf("ERROR: IoTHubClient_LL_SetDeviceMethodCallback..........FAILED!\r\n");
            }
            else
            {
                (void)printf("IoTHubClient_LL_SetDeviceMethodCallback...successful.\r\n");

                size_t iterator = 0;
                do
                {
                    IoTHubClient_LL_DoWork(iotHubClientHandle);
                    ThreadAPI_Sleep(1);

                    iterator++;
                } while (g_continueRunning);

                (void)printf("iothub_client_sample_device_method exited, call DoWork %d more time to complete final sending...\r\n", DOWORK_LOOP_NUM);
                for (size_t index = 0; index < DOWORK_LOOP_NUM; index++)
                {
                    IoTHubClient_LL_DoWork(iotHubClientHandle);
                    ThreadAPI_Sleep(1);
                }
            }
            IoTHubClient_LL_Destroy(iotHubClientHandle);
        }
        platform_deinit();
    }
}

int main(void)
{
    iothub_client_sample_device_method_run();
    return 0;
}<|MERGE_RESOLUTION|>--- conflicted
+++ resolved
@@ -40,15 +40,6 @@
     (void)size;
     (void)userContextCallback;
 
-<<<<<<< HEAD
-    printf("Method %s:\r\n", method_name);
-    printf("%.*s\r\n", (int)size, (const char*)payload);
-
-    int status = 200;
-    char* RESPONSE_STRING = "Method Response";
-    printf("Response status: %d", status);
-    printf("Response payload: %s", RESPONSE_STRING);
-=======
     printf("\r\nDevice Method called\r\n");
     printf("Device Method name:    %s:\r\n", method_name);
     printf("Device Method payload: %.*s\r\n", (int)size, (const char*)payload);
@@ -57,7 +48,6 @@
     char* RESPONSE_STRING = "This is the response from the device";
     printf("\r\nResponse status: %d\r\n", status);
     printf("Response payload: %s\r\n\r\n", RESPONSE_STRING);
->>>>>>> cc184b16
 
     *resp_size = strlen(RESPONSE_STRING);
     *response = malloc(*resp_size);
