# Prepare your development environment

This document describes how to prepare your development environment to use the *Microsoft Azure IoT SDK for Python*.

- [Setup your development environment](#devenv)
- [Build the samples on Linux](#linux)
- [Install on Windows using PyPI wheels](#windows-wheels)
- [Build the samples on Windows using nuget packages](#windows)
- [Build the samples on Windows using cmake and boost libraries](#windows-cmake)
- [Sample applications](#samplecode)

<a name="devenv"/>
## Setup your development environment

Complete the following steps to set up your development environment:

- Follow the instructions to setup [Microsoft Azure IoT device SDK for C][setup-devbox].
- Ensure that the desired Python version is installed (2.7.x, 3.4.x or 3.5.x). Run `python --version` or `python3 --version` at the command line to check the version. 
    - On Linux, Python 2.7 is typically already installed and active. 
    - On Windows, install the latest x86 or x64 Python 2.7 or 3.x client from ([python.org](https://www.python.org/downloads/)). The build needs a valid Python.exe in the path. Based on the active Python version (e.g. Python 2.7.11 x86 32bit) the build script choses the compiler settings for the Python extension module build accordingly and copies the extension to the test and sample folder.
- When you have installed Python, make sure you cloned the latest version of this repository ([azure-iot-sdks](https://github.com/Azure/azure-iot-sdks)) to your development machine or device. You should always use the **master** branch for the latest version of the libraries and samples.

<a name="linux"/>
## Build the Python iothub_client module on Linux

The Python module builds on the Azure IoT device SDK for C. Please make sure you can build the C samples as described in [setup-devbox] before you continue in this section.

The Python iothub_client supports python versions 2.7.x, 3.4.x or 3.5.x. Know the appropriate version you would like to build the library with for the following instructions.

1. Ensure that the desired Python version (2.7.x, 3.4 or 3.5.x) is installed and active. Run `python --version` or `python3 --version` at the command line to check the version.
2. Open a shell and navigate to the folder **python/build_all/linux** in your local copy of the repository.
3. Run the `./setup.sh` script to install the prerequisite packages and the dependent libraries.
    * Setup will default to python 2.7
    * To setup dependencies for python 3.4 or 3.5, run `./setup.sh --python-version 3.4` or `./setup.sh --python-version 3.5` respectively
4. Run the `./build.sh` script.
    * Build will default to python 2.7
    * To build with python 3.4 or 3.5, run `./build.sh --build-python 3.4` or `./build.sh --build-python 3.5` respectively 
5. After a successful build, the `iothub_client.so` Python extension module is copied to the **python/device/samples** folder. Please follow instructions in [Sample applications](#samplecode) to run the Python samples.

###Known build issues: 
1. On some small footprint Linux devices, like a *Raspberry Pi* using Raspbian OS, the following build error may occur: `virtual memory exhausted: Cannot allocate memory`. In such a case please try to increase the swap file size on your platform and retry the build. (If swap increase did not work consider running build.sh using --skip-unittests --use-websockets parameters)
2. CentOS7: Only Python 2.7 is supported due to a missing boost-python3 library package

<a name="windows-wheels"/>
## Install the Python iothub_client module on Windows from [PyPI] 

<<<<<<< HEAD
The following instructions outline how you can install the libraries in Windows from [PyPi]:

1. Open a command prompt and start the Python interpreter.
2. Install the iothub_client module with the following command: `pip install iothub-client`
3. Now Python is ready to run the sample applications. 
Please follow instructions in [Sample applications](#samplecode) to run the Python samples.

=======
The following instructions outline how you can install the **iothub\_client** module in Windows from [PyPi] using the **iothub\_client** package:

1. Open a command-prompt window.
2. Install the **iothub\_client** package with the following command: `pip install iothub-client`
3. Now Python is ready to run the sample applications. 
Please follow instructions in [Sample applications](#samplecode) to run the Python samples.

> Note: If it is not already installed, you need to install the [Visual C++ Redistributable for Visual Studio 2015][lnk-c-redist].

> Note: If Pip cannot install the package for the specific version of Python installed on your machine, use one of the following options to build the **iothub_client** module.

>>>>>>> c451b49d
<a name="windows"/>
## Build the Python iothub_client module on Windows using Nuget packages (recommended)

The following instructions outline how you can build the libraries in Windows:

1. Open a Visual Studio 2015 x86 Native Tools command prompt and navigate to the folder **python/build_all/windows** in your local copy of the repository.
2. Run the script `build.cmd` in the **python\\build_all\\windows** directory.
3. As a result, the `iothub_client.pyd` Python extension module is copied to the **python/device/samples** folder. Follow the instructions in [Sample applications](#samplecode) to run the Python IoT Hub samples.
4. In order to run the samples with a different Python version (e.g. 32bit vs. 64bit or 2.7 vs. 3.4) please rebuild the `iothub_client.pyd` extension.

<a name="windows-cmake"/>
## Build the Python iothub_client module on Windows using cmake and boost libraries 

###The following instructions outline how you prepare the boost::python libraries in Windows. 
This step is only required once and only necessary for the cmake build:

1. Open a Visual Studio 2015 x86 or x64 Native Tools command prompt, depending on your installed Python version.
2. Download the zip version of the boost 1.60 library for windows from [boost-zip]. 
3. Unpack zip to a local folder, e.g. **C:\boost_1_60_0**.
4. Navigate to the root folder of the boost library, e.g. **C:\boost_1_60_0**.
5. Run the script `bootstrap.bat` in the boost folder.
6. At this point the desired Python version (e.g. V3.4 64bit) must be installed and active in the `PATH` environment variable.
7. Run the build command `b2` in the same folder. For x64 builds use the build command `b2 address-model=64`.
8. Set the environment variable **BOOST_ROOT** to the boost folder using the command `SET BOOST_ROOT=C:\boost_1_60_0`.

Now the boost::python library is ready for use. 

Important note: The boost libraries can only be used to build for a single Python version (e.g. V3.4 64bit). In order to build with cmake for another Python version, a clean bootstrap and build of the boost libraries for that version is necessary, or build errors will occur. It is possible to have multiple boost libraries for different Python versions side by side in different roots. Then the **BOOST_ROOT** folder must point to the appropriate boost library at cmake build time.

###The following instructions outline how you can build the Python extension module with cmake in Windows:

1. Open a Visual Studio 2015 x86 Native Tools command prompt and navigate to the folder **python/build_all/windows** in your local copy of the repository.
2. Verify that `BOOST_ROOT` points to the local boost installation for the right Python version.
3. Run the script `build_client.cmd` in the **python\\build_all\\windows** directory.
4. After a successful build, the `iothub_client.pyd` Python extension module is copied to the **python/device/samples** folder. Please follow instructions in [Sample applications](#samplecode) to run the Python samples.

To use the iothub_client extension for native code debugging with [Python Tools for Visual Studio] run the script: `build_client.cmd --config Debug` to get the full debug symbol support.

<a name="samplecode"/>
## Sample applications

This repository contains various Python sample applications that illustrate how to use the Microsoft Azure IoT SDK for Python. To learn how to run a sample application that sends messages to an IoT hub, see [Getting started - running a Python sample application][getstarted].

[python-2.7 or python-3.5]: https://www.python.org/downloads/
[PyPI]: https://pypi.python.org/pypi/iothub-client/
[Python Tools for Visual Studio]: https://www.visualstudio.com/en-us/features/python-vs.aspx
[setup-devbox]: https://github.com/Azure/azure-iot-sdks/blob/master/c/doc/devbox_setup.md
[getstarted]: python-run-sample.md
[boost-zip]: http://www.boost.org/users/history/version_1_60_0.html
[lnk-c-redist]: https://www.microsoft.com/download/details.aspx?id=48145<|MERGE_RESOLUTION|>--- conflicted
+++ resolved
@@ -44,15 +44,6 @@
 <a name="windows-wheels"/>
 ## Install the Python iothub_client module on Windows from [PyPI] 
 
-<<<<<<< HEAD
-The following instructions outline how you can install the libraries in Windows from [PyPi]:
-
-1. Open a command prompt and start the Python interpreter.
-2. Install the iothub_client module with the following command: `pip install iothub-client`
-3. Now Python is ready to run the sample applications. 
-Please follow instructions in [Sample applications](#samplecode) to run the Python samples.
-
-=======
 The following instructions outline how you can install the **iothub\_client** module in Windows from [PyPi] using the **iothub\_client** package:
 
 1. Open a command-prompt window.
@@ -64,7 +55,6 @@
 
 > Note: If Pip cannot install the package for the specific version of Python installed on your machine, use one of the following options to build the **iothub_client** module.
 
->>>>>>> c451b49d
 <a name="windows"/>
 ## Build the Python iothub_client module on Windows using Nuget packages (recommended)
 
