--- conflicted
+++ resolved
@@ -61,12 +61,7 @@
 
   var config = {
     host: cn.HostName,
-<<<<<<< HEAD
-    sharedAccessSignature: sas.toString()
-=======
-    hubName: cn.HostName.split('.', 1)[0],
     sharedAccessSignature: SharedAccessSignature.create(cn.HostName, cn.SharedAccessKeyName, cn.SharedAccessKey, Date.now())
->>>>>>> eaa969e7
   };
 
   /*Codes_SRS_NODE_IOTHUB_REGISTRY_05_010: [The `fromConnectionString` method shall return a new instance of the `Registry` object.]*/
