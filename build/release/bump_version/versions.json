--- conflicted
+++ resolved
@@ -32,13 +32,8 @@
     "c_shared_utility_nuget": "1.0.18",
     "uamqp_c_nuget": "1.0.19",
     "umqtt_c_nuget": "1.0.18",
-<<<<<<< HEAD
     "iothub-diagnostics": "1.1.0-dtpreview",
-    "iothub-explorer": "1.1.0-dtpreview",
-=======
-    "iothub-diagnostics": "1.0.2",
-    "iothub-explorer": "2.0.0",
->>>>>>> 0137ac58
+    "iothub-explorer": "1.1.0-dtpreview", // Bump to 2.1.0-dtpreview on next release and remove this comment
     "device-explorer": "1.0.13",
     "github-release": "v1.0.10"
 }