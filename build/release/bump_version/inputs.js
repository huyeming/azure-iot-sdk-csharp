module.exports = [
    ///////////////////////////////////////////////////
    // Device Explorer
    ///////////////////////////////////////////////////
    {
        "taskType": "regexReplaceTask",
        "filePath": "tools/DeviceExplorer/DeviceExplorer/Properties/AssemblyInfo.cs",
        "search": "(AssemblyInformationalVersion\\(\").*(\"\\)\\])",
        "replaceString": function(versions) {
            return '$1' + versions['device-explorer'] + '$2';
        }
    },
    ///////////////////////////////////////////////////
    // C SDK
    ///////////////////////////////////////////////////
    {
        "taskType": "regexReplaceTask",
        "filePath": "build/docs/Doxyfile",
        "search": "(PROJECT\\_NUMBER)([ ]+\\= )(.*)",
        "replaceString": function(versions) {
            return '$1' + '$2' + versions.c.device;
        }
    },
    {
        "taskType": "regexReplaceTask",
        "filePath": "build/release/release_mbed.cmd",
        "search": "(hg\\_commit\\_message\\=)(\".*\")",
        "replaceString": function(versions) {
            return '$1' + '"' + versions.c.device + '"';
        }
    },
    {
        "taskType": "regexReplaceTask",
        "filePath": "c/iothub_client/inc/iothub_client_version.h",
        "search": "(IOTHUB\\_SDK\\_VERSION)([ ]+)(\".*\")",
        "replaceString": function(versions) {
            return '$1' + '$2' + '"' + versions.c.device + '"';
        }
    },
    {
        "taskType": "regexReplaceTask",
        "filePath": "c/build_all/arduino_cc/base-libraries/AzureIoTHub/library.properties",
        "search": "(version\\=)(.*)",
        "replaceString": function (versions) {
            return '$1' + versions.c_arduino.device;
        }
    },
    {
        "taskType": "regexReplaceTask",
        "filePath": "c/build_all/arduino_cc/base-libraries/AzureIoTHub/src/AzureIoTHub.h",
        "search": "(AzureIoTHubVersion\\=)([ ]+)(\".*\")",
        "replaceString": function (versions) {
            return '$1' + '$2' + '"' + versions.c_arduino.device + '"';
        }
    },
    {
        "taskType": "regexReplaceTask",
        "filePath": "c/iothub_client/tests/version_ut/version_ut.cpp",
        "search": "(\\\".*\\\")([ \t]*\\,[ \t]*IOTHUB\\_SDK\\_VERSION)",
        "replaceString": function(versions) {
            return '"' + versions.c.device + '"$2';
        }
    },
    {
        "taskType": "regexReplaceTask",
        "filePath": "c/iothub_client/tests/iothubclient_ll_u2b_ut/iothub_client_ll_u2b_ut.c",
        "search": "(TEST\\_IOTHUB\\_SDK\\_VERSION)([ ]+)(\".*\")",
        "replaceString": function(versions) {
            return '$1' + '$2' + '"' + versions.c.device + '"';
        }
    },
    ///////////////////////////////////////////////////
    // C SDK nugets
    ///////////////////////////////////////////////////
    {
        "taskType": "multiTask",
        "filePath": "c/build_all/packaging/windows/Microsoft.Azure.IoTHub.AmqpTransport.nuspec",
        "search": [
            {
                "taskType": "xmlAttributeReplaceTask",
                "nsmap": {
                    "nu": "http://schemas.microsoft.com/packaging/2013/05/nuspec.xsd"
                    },
                "search": "//nu:package/nu:metadata/nu:dependencies/nu:dependency[@id = 'Microsoft.Azure.IoTHub.IoTHubClient']/@version",
                "replaceString": "c_nuget.device"
            },
            {
                "taskType": "xmlAttributeReplaceTask",
                "nsmap": {
                    "nu": "http://schemas.microsoft.com/packaging/2013/05/nuspec.xsd"
                    },
                "search": "//nu:package/nu:metadata/nu:dependencies/nu:dependency[@id = 'Microsoft.Azure.C.SharedUtility']/@version",
                "replaceString": "c_shared_utility_nuget"
            },
            {
                "taskType": "xmlAttributeReplaceTask",
                "nsmap": {
                    "nu": "http://schemas.microsoft.com/packaging/2013/05/nuspec.xsd"
                    },
                "search": "//nu:package/nu:metadata/nu:dependencies/nu:dependency[@id = 'Microsoft.Azure.Uamqp']/@version",
                "replaceString": "uamqp_c_nuget"
            },
            {
                "taskType": "xmlReplaceTask",
                "nsmap": {
                    "nu": "http://schemas.microsoft.com/packaging/2013/05/nuspec.xsd"
                    },
                "search": "//nu:package/nu:metadata/nu:version",
                "replaceString":"c_nuget.device"
            }
        ]
    },
    {
        "taskType": "multiTask",
        "filePath": "c/build_all/packaging/windows/Microsoft.Azure.IoTHub.HttpTransport.nuspec",
        "search": [
            {
                "taskType": "xmlReplaceTask",
                "nsmap": {
                    "nu": "http://schemas.microsoft.com/packaging/2013/05/nuspec.xsd"
                    },
                "search": "//nu:package/nu:metadata/nu:version",
                "replaceString": "c_nuget.device"
            },
            {
                "taskType": "xmlAttributeReplaceTask",
                "nsmap": {
                    "nu": "http://schemas.microsoft.com/packaging/2013/05/nuspec.xsd"
                    },
                "search": "//nu:package/nu:metadata/nu:dependencies/nu:dependency[@id = 'Microsoft.Azure.IoTHub.IoTHubClient']/@version",
                "replaceString": "c_nuget.device"
            },
            {
                "taskType": "xmlAttributeReplaceTask",
                "nsmap": {
                    "nu": "http://schemas.microsoft.com/packaging/2013/05/nuspec.xsd"
                    },
                "search": "//nu:package/nu:metadata/nu:dependencies/nu:dependency[@id = 'Microsoft.Azure.C.SharedUtility']/@version",
                "replaceString": "c_shared_utility_nuget"
            }
        ]
    },
    {
        "taskType": "multiTask",
        "filePath": "c/build_all/packaging/windows/Microsoft.Azure.IoTHub.IoTHubClient.nuspec",
        "search": [
            {
                "taskType": "xmlReplaceTask",
                "nsmap": {
                    "nu": "http://schemas.microsoft.com/packaging/2013/05/nuspec.xsd"
                    },
                "search": "//nu:package/nu:metadata/nu:version",
                "replaceString": "c_nuget.device"
            },
            {
                "taskType": "xmlAttributeReplaceTask",
                "nsmap": {
                    "nu": "http://schemas.microsoft.com/packaging/2013/05/nuspec.xsd"
                    },
                "search": "//nu:package/nu:metadata/nu:dependencies/nu:dependency[@id = 'Microsoft.Azure.C.SharedUtility']/@version",
                "replaceString": "c_shared_utility_nuget"
            }
        ]
    },
    {
        "taskType": "multiTask",
        "filePath": "c/build_all/packaging/windows/Microsoft.Azure.IoTHub.MqttTransport.nuspec",
        "search": [
            {
                "taskType": "xmlAttributeReplaceTask",
                "nsmap": {
                    "nu": "http://schemas.microsoft.com/packaging/2013/05/nuspec.xsd"
                    },
                "search": "//nu:package/nu:metadata/nu:dependencies/nu:dependency[@id = 'Microsoft.Azure.IoTHub.IoTHubClient']/@version",
                "replaceString": "c_nuget.device"
            },
            {
                "taskType": "xmlAttributeReplaceTask",
                "nsmap": {
                    "nu": "http://schemas.microsoft.com/packaging/2013/05/nuspec.xsd"
                    },
                "search": "//nu:package/nu:metadata/nu:dependencies/nu:dependency[@id = 'Microsoft.Azure.C.SharedUtility']/@version",
                "replaceString": "c_shared_utility_nuget"
            },
            {
                "taskType": "xmlAttributeReplaceTask",
                "nsmap": {
                    "nu": "http://schemas.microsoft.com/packaging/2013/05/nuspec.xsd"
                    },
                "search": "//nu:package/nu:metadata/nu:dependencies/nu:dependency[@id = 'Microsoft.Azure.umqtt']/@version",
                "replaceString": "umqtt_c_nuget"
            },
            {
                "taskType": "xmlReplaceTask",
                "nsmap": {
                    "nu": "http://schemas.microsoft.com/packaging/2013/05/nuspec.xsd"
                    },
                "search": "//nu:package/nu:metadata/nu:version",
                "replaceString":"c_nuget.device"
            }
        ]
    },
    {
        "taskType": "multiTask",
        "filePath": "c/build_all/packaging/windows/Microsoft.Azure.IoTHub.Serializer.nuspec",
        "search": [
            {
                "taskType": "xmlAttributeReplaceTask",
                "nsmap": {
                    "nu": "http://schemas.microsoft.com/packaging/2013/05/nuspec.xsd"
                    },
                "search": "//nu:package/nu:metadata/nu:dependencies/nu:dependency[@id = 'Microsoft.Azure.C.SharedUtility']/@version",
                "replaceString": "c_shared_utility_nuget"
            },
            {
                "taskType": "xmlReplaceTask",
                "nsmap": {
                    "nu": "http://schemas.microsoft.com/packaging/2013/05/nuspec.xsd"
                    },
                "search": "//nu:package/nu:metadata/nu:version",
                "replaceString":"c_nuget.device"
            }
        ]
    },
    {
        "taskType": "multiTask",
        "filePath": "c/iothub_client/samples/iothub_client_sample_amqp/windows/packages.config",
        "search": [
            {
                "taskType": "xmlAttributeReplaceTask",
                "search": "//packages/package[@id = 'Microsoft.Azure.C.SharedUtility']/@version",
                "replaceString": "c_shared_utility_nuget"
            },
            {
                "taskType": "xmlAttributeReplaceTask",
                "search": "//packages/package[@id = 'Microsoft.Azure.IoTHub.AmqpTransport']/@version",
                "replaceString": "c_nuget.device"
            },
            {
                "taskType": "xmlAttributeReplaceTask",
                "search": "//packages/package[@id = 'Microsoft.Azure.IoTHub.IoTHubClient']/@version",
                "replaceString": "c_nuget.device"
            },
            {
                "taskType": "xmlAttributeReplaceTask",
                "search": "//packages/package[@id = 'Microsoft.Azure.uamqp']/@version",
                "replaceString": "uamqp_c_nuget"
            }
        ]
    },
    {
        "taskType": "multiTask",
        "filePath": "c/iothub_client/samples/iothub_client_sample_amqp/windows/iothub_client_sample_amqp.vcxproj",
        "search": [
            {
                "taskType": "regexReplaceTask",
                "search": "(Microsoft.Azure.C.SharedUtility.)\\d+.\\d+.\\d+",
                "replaceString": function(versions) {
                    return '$1' + versions.c_shared_utility_nuget;
                }
            },
            {
                "taskType": "regexReplaceTask",
                "search": "(Microsoft.Azure.IoTHub.IoTHubClient.)\\d+.\\d+.\\d+",
                "replaceString": function(versions) {
                    return '$1' + versions.c_nuget.device;
                }
            },
            {
                "taskType": "regexReplaceTask",
                "search": "(Microsoft.Azure.IoTHub.AmqpTransport.)\\d+.\\d+.\\d+",
                "replaceString": function(versions) {
                    return '$1' + versions.c_nuget.device;
                }
            },
            {
                "taskType": "regexReplaceTask",
                "search": "(Microsoft.Azure.uamqp.)\\d+.\\d+.\\d+",
                "replaceString": function(versions) {
                    return '$1' + versions.uamqp_c_nuget;
                }
            }
        ]
    },
    {
        "taskType": "multiTask",
        "filePath": "c/iothub_client/samples/iothub_client_sample_http/windows/packages.config",
        "search": [
            {
                "taskType": "xmlAttributeReplaceTask",
                "search": "//packages/package[@id = 'Microsoft.Azure.C.SharedUtility']/@version",
                "replaceString": "c_shared_utility_nuget"
            },
            {
                "taskType": "xmlAttributeReplaceTask",
                "search": "//packages/package[@id = 'Microsoft.Azure.IoTHub.HttpTransport']/@version",
                "replaceString": "c_nuget.device"
            },
            {
                "taskType": "xmlAttributeReplaceTask",
                "search": "//packages/package[@id = 'Microsoft.Azure.IoTHub.IoTHubClient']/@version",
                "replaceString": "c_nuget.device"
            }
        ]
    },
    {
        "taskType": "multiTask",
        "filePath": "c/iothub_client/samples/iothub_client_sample_http/windows/iothub_client_sample_http.vcxproj",
        "search": [
            {
                "taskType": "regexReplaceTask",
                "search": "(Microsoft.Azure.C.SharedUtility.)\\d+.\\d+.\\d+",
                "replaceString": function(versions) {
                    return '$1' + versions.c_shared_utility_nuget;
                }
            },
            {
                "taskType": "regexReplaceTask",
                "search": "(Microsoft.Azure.IoTHub.IoTHubClient.)\\d+.\\d+.\\d+",
                "replaceString": function(versions) {
                    return '$1' + versions.c_nuget.device;
                }
            },
            {
                "taskType": "regexReplaceTask",
                "search": "(Microsoft.Azure.IoTHub.HttpTransport.)\\d+.\\d+.\\d+",
                "replaceString": function(versions) {
                    return '$1' + versions.c_nuget.device;
                }
            }
        ]
    },
    {
        "taskType": "multiTask",
        "filePath": "c/iothub_client/samples/iothub_client_sample_http_shared/windows/packages.config",
        "search": [
            {
                "taskType": "xmlAttributeReplaceTask",
                "search": "//packages/package[@id = 'Microsoft.Azure.C.SharedUtility']/@version",
                "replaceString": "c_shared_utility_nuget"
            },
            {
                "taskType": "xmlAttributeReplaceTask",
                "search": "//packages/package[@id = 'Microsoft.Azure.IoTHub.HttpTransport']/@version",
                "replaceString": "c_nuget.device"
            },
            {
                "taskType": "xmlAttributeReplaceTask",
                "search": "//packages/package[@id = 'Microsoft.Azure.IoTHub.IoTHubClient']/@version",
                "replaceString": "c_nuget.device"
            }
        ]
    },
    {
        "taskType": "multiTask",
        "filePath": "c/iothub_client/samples/iothub_client_sample_http_shared/windows/iothub_client_sample_http.vcxproj",
        "search": [
            {
                "taskType": "regexReplaceTask",
                "search": "(Microsoft.Azure.C.SharedUtility.)\\d+.\\d+.\\d+",
                "replaceString": function(versions) {
                    return '$1' + versions.c_shared_utility_nuget;
                }
            },
            {
                "taskType": "regexReplaceTask",
                "search": "(Microsoft.Azure.IoTHub.IoTHubClient.)\\d+.\\d+.\\d+",
                "replaceString": function(versions) {
                    return '$1' + versions.c_nuget.device;
                }
            },
            {
                "taskType": "regexReplaceTask",
                "search": "(Microsoft.Azure.IoTHub.HttpTransport.)\\d+.\\d+.\\d+",
                "replaceString": function(versions) {
                    return '$1' + versions.c_nuget.device;
                }
            }
        ]
    },
    {
        "taskType": "multiTask",
        "filePath": "c/iothub_client/samples/iothub_client_sample_mqtt/windows/packages.config",
        "search": [
            {
                "taskType": "xmlAttributeReplaceTask",
                "search": "//packages/package[@id = 'Microsoft.Azure.C.SharedUtility']/@version",
                "replaceString": "c_shared_utility_nuget"
            },
            {
                "taskType": "xmlAttributeReplaceTask",
                "search": "//packages/package[@id = 'Microsoft.Azure.IoTHub.MqttTransport']/@version",
                "replaceString": "c_nuget.device"
            },
            {
                "taskType": "xmlAttributeReplaceTask",
                "search": "//packages/package[@id = 'Microsoft.Azure.IoTHub.IoTHubClient']/@version",
                "replaceString": "c_nuget.device"
            },
            {
                "taskType": "xmlAttributeReplaceTask",
                "search": "//packages/package[@id = 'Microsoft.Azure.umqtt']/@version",
                "replaceString": "umqtt_c_nuget"
            }
        ]
    },
    {
        "taskType": "multiTask",
        "filePath": "c/iothub_client/samples/iothub_client_sample_mqtt/windows/iothub_client_sample_mqtt.vcxproj",
        "search": [
            {
                "taskType": "regexReplaceTask",
                "search": "(Microsoft.Azure.C.SharedUtility.)\\d+.\\d+.\\d+",
                "replaceString": function(versions) {
                    return '$1' + versions.c_shared_utility_nuget;
                }
            },
            {
                "taskType": "regexReplaceTask",
                "search": "(Microsoft.Azure.IoTHub.IoTHubClient.)\\d+.\\d+.\\d+",
                "replaceString": function(versions) {
                    return '$1' + versions.c_nuget.device;
                }
            },
            {
                "taskType": "regexReplaceTask",
                "search": "(Microsoft.Azure.IoTHub.MqttTransport.)\\d+.\\d+.\\d+",
                "replaceString": function(versions) {
                    return '$1' + versions.c_nuget.device;
                }
            },
            {
                "taskType": "regexReplaceTask",
                "search": "(Microsoft.Azure.umqtt.)\\d+.\\d+.\\d+",
                "replaceString": function(versions) {
                    return '$1' + versions.umqtt_c_nuget;
                }
            }
        ]
    },
    {
        "taskType": "multiTask",
        "filePath": "c/iothub_client/samples/iothub_client_sample_upload_to_blob/windows/packages.config",
        "search": [
            {
                "taskType": "xmlAttributeReplaceTask",
                "search": "//packages/package[@id = 'Microsoft.Azure.C.SharedUtility']/@version",
                "replaceString": "c_shared_utility_nuget"
            },
            {
                "taskType": "xmlAttributeReplaceTask",
                "search": "//packages/package[@id = 'Microsoft.Azure.IoTHub.HttpTransport']/@version",
                "replaceString": "c_nuget.device"
            },
            {
                "taskType": "xmlAttributeReplaceTask",
                "search": "//packages/package[@id = 'Microsoft.Azure.IoTHub.IoTHubClient']/@version",
                "replaceString": "c_nuget.device"
            }
        ]
    },
    {
        "taskType": "multiTask",
        "filePath": "c/iothub_client/samples/iothub_client_sample_upload_to_blob/windows/iothub_client_sample_http.vcxproj",
        "search": [
            {
                "taskType": "regexReplaceTask",
                "search": "(Microsoft.Azure.C.SharedUtility.)\\d+.\\d+.\\d+",
                "replaceString": function(versions) {
                    return '$1' + versions.c_shared_utility_nuget;
                }
            },
            {
                "taskType": "regexReplaceTask",
                "search": "(Microsoft.Azure.IoTHub.IoTHubClient.)\\d+.\\d+.\\d+",
                "replaceString": function(versions) {
                    return '$1' + versions.c_nuget.device;
                }
            },
            {
                "taskType": "regexReplaceTask",
                "search": "(Microsoft.Azure.IoTHub.HttpTransport.)\\d+.\\d+.\\d+",
                "replaceString": function(versions) {
                    return '$1' + versions.c_nuget.device;
                }
            }
        ]
    },
    {
        "taskType": "multiTask",
        "filePath": "c/iothub_client/samples/iothub_client_sample_x509/windows/packages.config",
        "search": [
            {
                "taskType": "xmlAttributeReplaceTask",
                "search": "//packages/package[@id = 'Microsoft.Azure.C.SharedUtility']/@version",
                "replaceString": "c_shared_utility_nuget"
            },
            {
                "taskType": "xmlAttributeReplaceTask",
                "search": "//packages/package[@id = 'Microsoft.Azure.IoTHub.HttpTransport']/@version",
                "replaceString": "c_nuget.device"
            },
            {
                "taskType": "xmlAttributeReplaceTask",
                "search": "//packages/package[@id = 'Microsoft.Azure.IoTHub.IoTHubClient']/@version",
                "replaceString": "c_nuget.device"
            }
        ]
    },
    {
        "taskType": "multiTask",
        "filePath": "c/iothub_client/samples/iothub_client_sample_x509/windows/iothub_client_sample_x509.vcxproj",
        "search": [
            {
                "taskType": "regexReplaceTask",
                "search": "(Microsoft.Azure.C.SharedUtility.)\\d+.\\d+.\\d+",
                "replaceString": function(versions) {
                    return '$1' + versions.c_shared_utility_nuget;
                }
            },
            {
                "taskType": "regexReplaceTask",
                "search": "(Microsoft.Azure.IoTHub.IoTHubClient.)\\d+.\\d+.\\d+",
                "replaceString": function(versions) {
                    return '$1' + versions.c_nuget.device;
                }
            },
            {
                "taskType": "regexReplaceTask",
                "search": "(Microsoft.Azure.IoTHub.HttpTransport.)\\d+.\\d+.\\d+",
                "replaceString": function(versions) {
                    return '$1' + versions.c_nuget.device;
                }
            }
        ]
    },
    {
        "taskType": "multiTask",
        "filePath": "c/serializer/samples/remote_monitoring/windows/packages.config",
        "search": [
            {
                "taskType": "xmlAttributeReplaceTask",
                "search": "//packages/package[@id = 'Microsoft.Azure.C.SharedUtility']/@version",
                "replaceString": "c_shared_utility_nuget"
            },
            {
                "taskType": "xmlAttributeReplaceTask",
                "search": "//packages/package[@id = 'Microsoft.Azure.IoTHub.AmqpTransport']/@version",
                "replaceString": "c_nuget.device"
            },
            {
                "taskType": "xmlAttributeReplaceTask",
                "search": "//packages/package[@id = 'Microsoft.Azure.IoTHub.IoTHubClient']/@version",
                "replaceString": "c_nuget.device"
            },
            {
                "taskType": "xmlAttributeReplaceTask",
                "search": "//packages/package[@id = 'Microsoft.Azure.IoTHub.Serializer']/@version",
                "replaceString": "c_nuget.device"
            },
            {
                "taskType": "xmlAttributeReplaceTask",
                "search": "//packages/package[@id = 'Microsoft.Azure.uamqp']/@version",
                "replaceString": "uamqp_c_nuget"
            }
        ]
    },
    {
        "taskType": "multiTask",
        "filePath": "c/serializer/samples/remote_monitoring/windows/remote_monitoring.vcxproj",
        "search": [
            {
                "taskType": "regexReplaceTask",
                "search": "(Microsoft.Azure.C.SharedUtility.)\\d+.\\d+.\\d+",
                "replaceString": function(versions) {
                    return '$1' + versions.c_shared_utility_nuget;
                }
            },
            {
                "taskType": "regexReplaceTask",
                "search": "(Microsoft.Azure.IoTHub.IoTHubClient.)\\d+.\\d+.\\d+",
                "replaceString": function(versions) {
                    return '$1' + versions.c_nuget.device;
                }
            },
            {
                "taskType": "regexReplaceTask",
                "search": "(Microsoft.Azure.IoTHub.Serializer.)\\d+.\\d+.\\d+",
                "replaceString": function(versions) {
                    return '$1' + versions.c_nuget.device;
                }
            },
            {
                "taskType": "regexReplaceTask",
                "search": "(Microsoft.Azure.IoTHub.AmqpTransport.)\\d+.\\d+.\\d+",
                "replaceString": function(versions) {
                    return '$1' + versions.c_nuget.device;
                }
            },
            {
                "taskType": "regexReplaceTask",
                "search": "(Microsoft.Azure.uamqp.)\\d+.\\d+.\\d+",
                "replaceString": function(versions) {
                    return '$1' + versions.uamqp_c_nuget;
                }
            }
        ]
    },
    {
        "taskType": "multiTask",
        "filePath": "c/serializer/samples/simplesample_amqp/windows/packages.config",
        "search": [
            {
                "taskType": "xmlAttributeReplaceTask",
                "search": "//packages/package[@id = 'Microsoft.Azure.C.SharedUtility']/@version",
                "replaceString": "c_shared_utility_nuget"
            },
            {
                "taskType": "xmlAttributeReplaceTask",
                "search": "//packages/package[@id = 'Microsoft.Azure.IoTHub.AmqpTransport']/@version",
                "replaceString": "c_nuget.device"
            },
            {
                "taskType": "xmlAttributeReplaceTask",
                "search": "//packages/package[@id = 'Microsoft.Azure.IoTHub.IoTHubClient']/@version",
                "replaceString": "c_nuget.device"
            },
            {
                "taskType": "xmlAttributeReplaceTask",
                "search": "//packages/package[@id = 'Microsoft.Azure.IoTHub.Serializer']/@version",
                "replaceString": "c_nuget.device"
            },
            {
                "taskType": "xmlAttributeReplaceTask",
                "search": "//packages/package[@id = 'Microsoft.Azure.uamqp']/@version",
                "replaceString": "uamqp_c_nuget"
            }
        ]
    },
    {
        "taskType": "multiTask",
        "filePath": "c/serializer/samples/simplesample_amqp/windows/simplesample_amqp.vcxproj",
        "search": [
            {
                "taskType": "regexReplaceTask",
                "search": "(Microsoft.Azure.C.SharedUtility.)\\d+.\\d+.\\d+",
                "replaceString": function(versions) {
                    return '$1' + versions.c_shared_utility_nuget;
                }
            },
            {
                "taskType": "regexReplaceTask",
                "search": "(Microsoft.Azure.IoTHub.IoTHubClient.)\\d+.\\d+.\\d+",
                "replaceString": function(versions) {
                    return '$1' + versions.c_nuget.device;
                }
            },
            {
                "taskType": "regexReplaceTask",
                "search": "(Microsoft.Azure.IoTHub.Serializer.)\\d+.\\d+.\\d+",
                "replaceString": function(versions) {
                    return '$1' + versions.c_nuget.device;
                }
            },
            {
                "taskType": "regexReplaceTask",
                "search": "(Microsoft.Azure.IoTHub.AmqpTransport.)\\d+.\\d+.\\d+",
                "replaceString": function(versions) {
                    return '$1' + versions.c_nuget.device;
                }
            },
            {
                "taskType": "regexReplaceTask",
                "search": "(Microsoft.Azure.uamqp.)\\d+.\\d+.\\d+",
                "replaceString": function(versions) {
                    return '$1' + versions.uamqp_c_nuget;
                }
            }
        ]
    },
    {
        "taskType": "multiTask",
        "filePath": "c/serializer/samples/simplesample_http/windows/packages.config",
        "search": [
            {
                "taskType": "xmlAttributeReplaceTask",
                "search": "//packages/package[@id = 'Microsoft.Azure.C.SharedUtility']/@version",
                "replaceString": "c_shared_utility_nuget"
            },
            {
                "taskType": "xmlAttributeReplaceTask",
                "search": "//packages/package[@id = 'Microsoft.Azure.IoTHub.HttpTransport']/@version",
                "replaceString": "c_nuget.device"
            },
            {
                "taskType": "xmlAttributeReplaceTask",
                "search": "//packages/package[@id = 'Microsoft.Azure.IoTHub.IoTHubClient']/@version",
                "replaceString": "c_nuget.device"
            },
            {
                "taskType": "xmlAttributeReplaceTask",
                "search": "//packages/package[@id = 'Microsoft.Azure.IoTHub.Serializer']/@version",
                "replaceString": "c_nuget.device"
            }
        ]
    },
    {
        "taskType": "multiTask",
        "filePath": "c/serializer/samples/simplesample_http/windows/simplesample_http.vcxproj",
        "search": [
            {
                "taskType": "regexReplaceTask",
                "search": "(Microsoft.Azure.C.SharedUtility.)\\d+.\\d+.\\d+",
                "replaceString": function(versions) {
                    return '$1' + versions.c_shared_utility_nuget;
                }
            },
            {
                "taskType": "regexReplaceTask",
                "search": "(Microsoft.Azure.IoTHub.IoTHubClient.)\\d+.\\d+.\\d+",
                "replaceString": function(versions) {
                    return '$1' + versions.c_nuget.device;
                }
            },
            {
                "taskType": "regexReplaceTask",
                "search": "(Microsoft.Azure.IoTHub.Serializer.)\\d+.\\d+.\\d+",
                "replaceString": function(versions) {
                    return '$1' + versions.c_nuget.device;
                }
            },
            {
                "taskType": "regexReplaceTask",
                "search": "(Microsoft.Azure.IoTHub.HttpTransport.)\\d+.\\d+.\\d+",
                "replaceString": function(versions) {
                    return '$1' + versions.c_nuget.device;
                }
            }
        ]
    },
    {
        "taskType": "multiTask",
        "filePath": "c/serializer/samples/simplesample_mqtt/windows/packages.config",
        "search": [
            {
                "taskType": "xmlAttributeReplaceTask",
                "search": "//packages/package[@id = 'Microsoft.Azure.C.SharedUtility']/@version",
                "replaceString": "c_shared_utility_nuget"
            },
            {
                "taskType": "xmlAttributeReplaceTask",
                "search": "//packages/package[@id = 'Microsoft.Azure.IoTHub.MqttTransport']/@version",
                "replaceString": "c_nuget.device"
            },
            {
                "taskType": "xmlAttributeReplaceTask",
                "search": "//packages/package[@id = 'Microsoft.Azure.IoTHub.IoTHubClient']/@version",
                "replaceString": "c_nuget.device"
            },
            {
                "taskType": "xmlAttributeReplaceTask",
                "search": "//packages/package[@id = 'Microsoft.Azure.IoTHub.Serializer']/@version",
                "replaceString": "c_nuget.device"
            },
            {
                "taskType": "xmlAttributeReplaceTask",
                "search": "//packages/package[@id = 'Microsoft.Azure.umqtt']/@version",
                "replaceString": "umqtt_c_nuget"
            }
        ]
    },
    {
        "taskType": "multiTask",
        "filePath": "c/serializer/samples/simplesample_mqtt/windows/simplesample_mqtt.vcxproj",
        "search": [
            {
                "taskType": "regexReplaceTask",
                "search": "(Microsoft.Azure.C.SharedUtility.)\\d+.\\d+.\\d+",
                "replaceString": function(versions) {
                    return '$1' + versions.c_shared_utility_nuget;
                }
            },
            {
                "taskType": "regexReplaceTask",
                "search": "(Microsoft.Azure.IoTHub.IoTHubClient.)\\d+.\\d+.\\d+",
                "replaceString": function(versions) {
                    return '$1' + versions.c_nuget.device;
                }
            },
            {
                "taskType": "regexReplaceTask",
                "search": "(Microsoft.Azure.IoTHub.Serializer.)\\d+.\\d+.\\d+",
                "replaceString": function(versions) {
                    return '$1' + versions.c_nuget.device;
                }
            },
            {
                "taskType": "regexReplaceTask",
                "search": "(Microsoft.Azure.IoTHub.MqttTransport.)\\d+.\\d+.\\d+",
                "replaceString": function(versions) {
                    return '$1' + versions.c_nuget.device;
                }
            },
            {
                "taskType": "regexReplaceTask",
                "search": "(Microsoft.Azure.umqtt.)\\d+.\\d+.\\d+",
                "replaceString": function(versions) {
                    return '$1' + versions.umqtt_c_nuget;
                }
            }
        ]
    },
    {
        "taskType": "multiTask",
        "filePath": "c/serializer/samples/temp_sensor_anomaly/windows/packages.config",
        "search": [
            {
                "taskType": "xmlAttributeReplaceTask",
                "search": "//packages/package[@id = 'Microsoft.Azure.C.SharedUtility']/@version",
                "replaceString": "c_shared_utility_nuget"
            },
            {
                "taskType": "xmlAttributeReplaceTask",
                "search": "//packages/package[@id = 'Microsoft.Azure.IoTHub.HttpTransport']/@version",
                "replaceString": "c_nuget.device"
            },
            {
                "taskType": "xmlAttributeReplaceTask",
                "search": "//packages/package[@id = 'Microsoft.Azure.IoTHub.IoTHubClient']/@version",
                "replaceString": "c_nuget.device"
            },
            {
                "taskType": "xmlAttributeReplaceTask",
                "search": "//packages/package[@id = 'Microsoft.Azure.IoTHub.Serializer']/@version",
                "replaceString": "c_nuget.device"
            }
        ]
    },
    {
        "taskType": "multiTask",
        "filePath": "c/serializer/samples/temp_sensor_anomaly/windows/temp_sensor_anomaly.vcxproj",
        "search": [
            {
                "taskType": "regexReplaceTask",
                "search": "(Microsoft.Azure.C.SharedUtility.)\\d+.\\d+.\\d+",
                "replaceString": function(versions) {
                    return '$1' + versions.c_shared_utility_nuget;
                }
            },
            {
                "taskType": "regexReplaceTask",
                "search": "(Microsoft.Azure.IoTHub.IoTHubClient.)\\d+.\\d+.\\d+",
                "replaceString": function(versions) {
                    return '$1' + versions.c_nuget.device;
                }
            },
            {
                "taskType": "regexReplaceTask",
                "search": "(Microsoft.Azure.IoTHub.Serializer.)\\d+.\\d+.\\d+",
                "replaceString": function(versions) {
                    return '$1' + versions.c_nuget.device;
                }
            },
            {
                "taskType": "regexReplaceTask",
                "search": "(Microsoft.Azure.IoTHub.HttpTransport.)\\d+.\\d+.\\d+",
                "replaceString": function(versions) {
                    return '$1' + versions.c_nuget.device;
                }
            }
        ]
    },
    ///////////////////////////////////////////////////
    // C uamqp nuget
    ///////////////////////////////////////////////////
    {
        "taskType": "multiTask",
        "filePath": "c/uamqp/build_all/Packaging/windows/Microsoft.Azure.uamqp.nuspec",
        "search": [
            {
                "taskType": "xmlAttributeReplaceTask",
                "nsmap": {
                    "nu": "http://schemas.microsoft.com/packaging/2013/05/nuspec.xsd"
                    },
                "search": "//nu:package/nu:metadata/nu:dependencies/nu:dependency[@id = 'Microsoft.Azure.C.SharedUtility']/@version",
                "replaceString": "c_shared_utility_nuget"
            },
            {
                "taskType": "xmlReplaceTask",
                "nsmap": {
                    "nu": "http://schemas.microsoft.com/packaging/2013/05/nuspec.xsd"
                    },
                "search": "//nu:package/nu:metadata/nu:version",
                "replaceString": "uamqp_c_nuget"
            }
        ]
    },
    ///////////////////////////////////////////////////
    // C shared utility nuget
    ///////////////////////////////////////////////////
    {
        "taskType": "multiTask",
        "filePath": "c/c-utility/build_all/Packaging/windows/Microsoft.Azure.C.SharedUtility.nuspec",
        "search": [
            {
                "taskType": "xmlReplaceTask",
                "nsmap": {
                    "nu": "http://schemas.microsoft.com/packaging/2013/05/nuspec.xsd"
                    },
                "search": "//nu:package/nu:metadata/nu:version",
                "replaceString": "c_shared_utility_nuget"
            }
        ]
    },
    ///////////////////////////////////////////////////
    // C umqtt nuget
    ///////////////////////////////////////////////////
    {
        "taskType": "multiTask",
        "filePath": "c/umqtt/build_all/Packaging/windows/Microsoft.Azure.umqtt.nuspec",
        "search": [
            {
                "taskType": "xmlAttributeReplaceTask",
                "nsmap": {
                    "nu": "http://schemas.microsoft.com/packaging/2013/05/nuspec.xsd"
                    },
                "search": "//nu:package/nu:metadata/nu:dependencies/nu:dependency[@id = 'Microsoft.Azure.C.SharedUtility']/@version",
                "replaceString": "c_shared_utility_nuget"
            },
            {
                "taskType": "xmlReplaceTask",
                "nsmap": {
                    "nu": "http://schemas.microsoft.com/packaging/2013/05/nuspec.xsd"
                    },
                "search": "//nu:package/nu:metadata/nu:version",
               "replaceString": "umqtt_c_nuget"
            }
        ]
    },
    ///////////////////////////////////////////////////
    // C# Device SDK
    ///////////////////////////////////////////////////
    {
        "taskType": "regexReplaceTask",
        "filePath": "csharp/device/Microsoft.Azure.Devices.Client/Properties/AssemblyInfo.cs",
        "search": "(AssemblyInformationalVersion\\(\").*(\"\\)\\])",
        "replaceString": function(versions) {
            return '$1' + versions.csharp.device + '$2';
        }
    },
    {
        "taskType": "regexReplaceTask",
        "filePath": "csharp/device/Microsoft.Azure.Devices.Client.PCL/Properties/AssemblyInfo.cs",
        "search": "(AssemblyInformationalVersion\\(\").*(\"\\)\\])",
        "replaceString": function(versions) {
            return '$1' + versions.csharp.devicepcl + '$2';
        }
    },
    {
        "taskType": "regexReplaceTask",
        "filePath": "csharp/device/Microsoft.Azure.Devices.Client.WinRT/Properties/AssemblyInfo.cs",
        "search": "(AssemblyInformationalVersion\\(\").*(\"\\)\\])",
        "replaceString": function(versions) {
            return '$1' + versions.csharp.device + '$2';
        }
    },
    {
        "taskType": "regexReplaceTask",
        "filePath": "csharp/device/Microsoft.Azure.Devices.Client/IotHubConnection.cs",
        "search": "(UWPAssemblyVersion[ \t]*=[ \t]*\").*(\")",
        "replaceString": function(versions) {
            return '$1' + versions.csharp.device + '$2';
        }
    },

    ///////////////////////////////////////////////////
    // C# Service SDK
    ///////////////////////////////////////////////////
    {
        "taskType": "regexReplaceTask",
        "filePath": "csharp/service/Microsoft.Azure.Devices/Properties/AssemblyInfo.cs",
        "search": "(AssemblyInformationalVersion\\(\").*(\"\\)\\])",
        "replaceString": function(versions) {
            return '$1' + versions.csharp.service + '$2';
        }
    },
    {
        "taskType": "regexReplaceTask",
        "filePath": "csharp/service/Microsoft.Azure.Devices.Uwp/Properties/AssemblyInfo.cs",
        "search": "(AssemblyInformationalVersion\\(\").*(\"\\)\\])",
        "replaceString": function(versions) {
            return '$1' + versions.csharp.service + '$2';
        }
    },

    {
        "taskType": "regexReplaceTask",
        "filePath": "csharp/service/Microsoft.Azure.Devices/Common/Utils.cs",
        "search": "(UWPAssemblyVersion[ \t]*=[ \t]*\").*(\")",
        "replaceString": function(versions) {
            return '$1' + versions.csharp.service + '$2';
        }
    },    

    ///////////////////////////////////////////////////
    // Java Device SDK files
    ///////////////////////////////////////////////////
    {
        "taskType": "xmlReplaceTask",
        "filePath": "java/device/pom.xml",
        "search": "//project/version",
        "replaceString": "java.device"
    },
    {
        "taskType": "xmlReplaceTask",
        "filePath": "java/device/iothub-java-client/pom.xml",
        "search": "//project/parent/version",
        "replaceString": "java.device"
    },
    {
        "taskType": "multiTask",
        "filePath": "java/device/samples/pom.xml",
        "search": [
            {
                "taskType": "xmlReplaceTask",
                "search": "//project/parent/version",
                "replaceString": "java.device"
            },
            {
                "taskType": "xmlReplaceTask",
                "search": "//project/dependencies/dependency[groupId = 'com.microsoft.azure.iothub-java-client']/version",
                "replaceString": "java.device"
            }
        ]
    },
    {
        "taskType": "xmlReplaceTask",
        "filePath": "java/device/samples/handle-messages/pom.xml",
        "search": "//project/parent/version",
        "replaceString": "java.device"
    },
    {
        "taskType": "xmlReplaceTask",
        "filePath": "java/device/samples/send-event/pom.xml",
        "search": "//project/parent/version",
        "replaceString": "java.device"
    },
    {
        "taskType": "xmlReplaceTask",
        "filePath": "java/device/samples/send-serialized-event/pom.xml",
        "search": "//project/parent/version",
        "replaceString": "java.device"
    },
    {
        "taskType": "xmlReplaceTask",
        "filePath": "java/device/samples/send-receive-sample/pom.xml",
        "search": "//project/parent/version",
        "replaceString": "java.device"
    },
    {
        "taskType": "regexReplaceTask",
        "filePath": "java/device/iothub-java-client/src/main/java/com/microsoft/azure/iothub/transport/TransportUtils.java",
        "search": "(clientVersion =)([ ]+)(\".*\")",
        "replaceString": function(versions) {
            return '$1' + '$2' + '"' + versions.java.device + '"';
        }
    },
    ///////////////////////////////////////////////////
    // Java Service SDK files
    ///////////////////////////////////////////////////
    {
        "taskType": "xmlReplaceTask",
        "filePath": "java/service/pom.xml",
        "search": "//project/version",
        "replaceString": "java.service"
    },
    {
        "taskType": "xmlReplaceTask",
        "filePath": "java/service/iothub-service-sdk/pom.xml",
        "search": "//project/version",
        "replaceString": "java.service"
    },
    {
        "taskType": "multiTask",
        "filePath": "java/service/samples/pom.xml",
        "search": [
            {
                "taskType": "xmlReplaceTask",
                "search": "//project/version",
                "replaceString": "java.service"
            },
            {
                "taskType": "xmlReplaceTask",
                "search": "//project/dependencies/dependency[groupId = 'com.microsoft.azure.iot.service.sdk']/version",
                "replaceString": "java.service"
            },
	    {
		"taskType": "xmlReplaceTask",
		"search": "//project/parent[groupId = 'com.microsoft.azure.iot.service.sdk']/version",
		"replaceString": "java.service"
	    }
        ]
    },
    {
        "taskType": "multiTask",
        "filePath": "java/service/samples/device-manager-sample/pom.xml",
        "search": [
            {
                "taskType": "xmlReplaceTask",
                "search": "//project/version",
                "replaceString": "java.service"
            },
            {
                "taskType": "xmlReplaceTask",
                "search": "//project/dependencies/dependency[groupId = 'com.microsoft.azure.iot.service.sdk']/version",
                "replaceString": "java.service"
            },
	    {
		"taskType": "xmlReplaceTask",
		"search": "//project/parent[groupId = 'com.microsoft.azure.iot.service.sdk']/version",
		"replaceString": "java.service"
	    }
        ]
    },
    {
        "taskType": "multiTask",
        "filePath": "java/service/samples/service-client-sample/pom.xml",
        "search": [
            {
                "taskType": "xmlReplaceTask",
                "search": "//project/version",
                "replaceString": "java.service"
            },
            {
                "taskType": "xmlReplaceTask",
                "search": "//project/dependencies/dependency[groupId = 'com.microsoft.azure.iot.service.sdk']/version",
                "replaceString": "java.service"
            },
	    {
		"taskType": "xmlReplaceTask",
		"search": "//project/parent[groupId = 'com.microsoft.azure.iot.service.sdk']/version",
		"replaceString": "java.service"
	    }
        ]
    },
        {
        "taskType": "regexReplaceTask",
        "filePath": "java/service/iothub-service-sdk/src/main/java/com/microsoft/azure/iot/service/transport/TransportUtils.java",
        "search": "(serviceVersion =)([ ]+)(\".*\")",
        "replaceString": function(versions) {
            return '$1' + '$2' + '"' + versions.java.service + '"';
        }
    },
    ///////////////////////////////////////////////////
    // Node SDK package.json files
    ///////////////////////////////////////////////////
    {
        "taskType": "jsonReplaceTask",
        "filePath": "node/common/core/package.json",
        "search": "version",
        "replaceString": "node.common"
    },
    {
        "taskType": "multiTask",
        "filePath": "node/common/transport/amqp/package.json",
        "search": [
            {
                "taskType": "jsonReplaceTask",
                "search": "version",
                "replaceString": "node.amqp-base"
            },
            {
                "taskType": "jsonReplaceTask",
                "search": "dependencies.azure-iot-common",
                "replaceString": "node.common"
            }
        ]
    },
    {
        "taskType": "multiTask",
        "filePath": "node/common/transport/http/package.json",
        "search": [
            {
                "taskType": "jsonReplaceTask",
                "search": "version",
                "replaceString": "node.http-base"
            },
            {
                "taskType": "jsonReplaceTask",
                "search": "dependencies.azure-iot-common",
                "replaceString": "node.common"
            }
        ]
    },
    {
        "taskType": "regexReplaceTask",
        "filePath": "node/device/readme.md",
        "search": "(http\\:\\/\\/azure.github.io\\/azure-iot-sdks\\/node\\/api_reference\\/azure-iot-device\\/).*(\\/index.html)",
        "replaceString": function(versions) {
            return '$1' + versions.node.device + '$2';
        }
    },
    {
        "taskType": "multiTask",
        "filePath": "node/device/core/package.json",
        "search": [
            {
                "taskType": "jsonReplaceTask",
                "search": "version",
                "replaceString": "node.device"
            },
            {
                "taskType": "jsonReplaceTask",
                "search": "dependencies.azure-iot-common",
                "replaceString": "node.common"
            },
            {
                "taskType": "jsonReplaceTask",
                "search": "dependencies.azure-iot-http-base",
                "replaceString": "node.http-base"
            }
        ]
    },
    {
        "taskType": "multiTask",
        "filePath": "node/device/samples/package.json",
        "search": [
            {
                "taskType": "jsonReplaceTask",
                "search": "dependencies.azure-iot-device",
                "replaceString": "node.device"
            },
            {
                "taskType": "jsonReplaceTask",
                "search": "dependencies.azure-iot-device-amqp",
                "replaceString": "node.device-amqp"
            },
            {
                "taskType": "jsonReplaceTask",
                "search": "dependencies.azure-iot-device-http",
                "replaceString": "node.device-http"
            },
            {
                "taskType": "jsonReplaceTask",
                "search": "dependencies.azure-iot-device-mqtt",
                "replaceString": "node.device-mqtt"
            }
        ]
    },
    {
        "taskType": "multiTask",
        "filePath": "node/device/transport/amqp/package.json",
        "search": [
            {
                "taskType": "jsonReplaceTask",
                "search": "version",
                "replaceString": "node.device-amqp"
            },
            {
                "taskType": "jsonReplaceTask",
                "search": "dependencies.azure-iot-amqp-base",
                "replaceString": "node.amqp-base"
            },
            {
                "taskType": "jsonReplaceTask",
                "search": "dependencies.azure-iot-common",
                "replaceString": "node.common"
            },
            {
                "taskType": "jsonReplaceTask",
                "search": "dependencies.azure-iot-device",
                "replaceString": "node.device"
            },
            {
                "taskType": "jsonReplaceTask",
                "search": "devDependencies.azure-iothub",
                "replaceString": "node.service"
            }
        ]
    },
    {
        "taskType": "multiTask",
<<<<<<< HEAD
        "filePath": "node/device/transport/amqp-ws/package.json",
        "search": [
            {
                "taskType": "jsonReplaceTask",
                "search": "version",
                "replaceString": "node.device-amqp-ws"
            },
            {
                "taskType": "jsonReplaceTask",
                "search": "dependencies.azure-iot-amqp-base",
                "replaceString": "node.amqp-base"
            },
            {
                "taskType": "jsonReplaceTask",
                "search": "dependencies.azure-iot-device",
                "replaceString": "node.device"
            },
            {
                "taskType": "jsonReplaceTask",
                "search": "dependencies.azure-iot-device-amqp",
                "replaceString": "node.device-amqp"
            },
            {
                "taskType": "jsonReplaceTask",
                "search": "dependencies.azure-iot-common",
                "replaceString": "node.common"
            },
            {
                "taskType": "jsonReplaceTask",
                "search": "devDependencies.azure-iothub",
                "replaceString": "node.service"
            }
        ]
    },
    {
        "taskType": "multiTask",
=======
>>>>>>> 97317365
        "filePath": "node/device/transport/http/package.json",
        "search": [
            {
                "taskType": "jsonReplaceTask",
                "search": "version",
                "replaceString": "node.device-http"
            },
            {
                "taskType": "jsonReplaceTask",
                "search": "dependencies.azure-iot-http-base",
                "replaceString": "node.http-base"
            },
            {
                "taskType": "jsonReplaceTask",
                "search": "dependencies.azure-iot-common",
                "replaceString": "node.common"
            },
            {
                "taskType": "jsonReplaceTask",
                "search": "dependencies.azure-iot-device",
                "replaceString": "node.device"
            },
            {
                "taskType": "jsonReplaceTask",
                "search": "devDependencies.azure-iothub",
                "replaceString": "node.service"
            }
        ]
    },
    {
        "taskType": "multiTask",
        "filePath": "node/device/transport/mqtt/package.json",
        "search": [
            {
                "taskType": "jsonReplaceTask",
                "search": "version",
                "replaceString": "node.device-mqtt"
            },
            {
                "taskType": "jsonReplaceTask",
                "search": "dependencies.azure-iot-common",
                "replaceString": "node.common"
            },
            {
                "taskType": "jsonReplaceTask",
                "search": "dependencies.azure-iot-device",
                "replaceString": "node.device"
            }
        ]
    },
    {
        "taskType": "multiTask",
        "filePath": "node/device/node-red/package.json",
        "search": [
            {
                "taskType": "jsonReplaceTask",
                "search": "version",
                "replaceString": "node.node-red-contrib-azureiothubnode"
            },
            {
                "taskType": "jsonReplaceTask",
                "search": "dependencies.azure-iot-device",
                "replaceString": "node.device"
            },
            {
                "taskType": "jsonReplaceTask",
                "search": "dependencies.azure-iot-device-amqp",
                "replaceString": "node.device-amqp"
            },
            {
                "taskType": "jsonReplaceTask",
                "search": "dependencies.azure-iot-device-http",
                "replaceString": "node.device-http"
            },
            {
                "taskType": "jsonReplaceTask",
                "search": "dependencies.azure-iot-device-mqtt",
                "replaceString": "node.device-mqtt"
            }
        ]
    },
    {
        "taskType": "multiTask",
        "filePath": "node/e2etests/package.json",
        "search": [
            {
                "taskType": "jsonReplaceTask",
                "search": "version",
                "replaceString": "node.device"
            },
            {
                "taskType": "jsonReplaceTask",
                "search": "dependencies.azure-iot-common",
                "replaceString": "node.common"
            },
            {
                "taskType": "jsonReplaceTask",
                "search": "dependencies.azure-iot-device",
                "replaceString": "node.device"
            },
            {
                "taskType": "jsonReplaceTask",
                "search": "dependencies.azure-iot-device-amqp",
                "replaceString": "node.device-amqp"
            },
            {
                "taskType": "jsonReplaceTask",
                "search": "dependencies.azure-iot-device-http",
                "replaceString": "node.device-http"
            },
            {
                "taskType": "jsonReplaceTask",
                "search": "dependencies.azure-iot-device-mqtt",
                "replaceString": "node.device-mqtt"
            },
            {
                "taskType": "jsonReplaceTask",
                "search": "dependencies.azure-iothub",
                "replaceString": "node.service"
            }
        ]
    },
    {
        "taskType": "multiTask",
        "filePath": "node/service/package.json",
        "search": [
            {
                "taskType": "jsonReplaceTask",
                "search": "version",
                "replaceString": "node.service"
            },
            {
                "taskType": "jsonReplaceTask",
                "search": "dependencies.azure-iot-amqp-base",
                "replaceString": "node.amqp-base"
            },
            {
                "taskType": "jsonReplaceTask",
                "search": "dependencies.azure-iot-http-base",
                "replaceString": "node.http-base"
            },
            {
                "taskType": "jsonReplaceTask",
                "search": "dependencies.azure-iot-common",
                "replaceString": "node.common"
            }
        ]
    },
    {
        "taskType": "jsonReplaceTask",
        "filePath": "node/service/samples/package.json",
        "search": "dependencies.azure-iothub",
        "replaceString": "node.service"
    },
    {
        "taskType": "multiTask",
        "filePath": "tools/iothub-explorer/package.json",
        "search": [
            {
                "taskType": "jsonReplaceTask",
                "search": "version",
                "replaceString": "iothub-explorer"
            },
            {
                "taskType": "jsonReplaceTask",
                "search": "dependencies.azure-iot-common",
                "replaceString": "node.common"
            },
            {
                "taskType": "jsonReplaceTask",
                "search": "dependencies.azure-iot-device",
                "replaceString": "node.device"
            },
            {
                "taskType": "jsonReplaceTask",
                "search": "dependencies.azure-iothub",
                "replaceString": "node.service"
            }
        ]
    },
    {
        "taskType": "multiTask",
        "filePath": "tools/iothub-diagnostics/package.json",
        "search": [
            {
                "taskType": "jsonReplaceTask",
                "search": "version",
                "replaceString": "iothub-diagnostics"
            },
            {
                "taskType": "jsonReplaceTask",
                "search": "dependencies.azure-iot-common",
                "replaceString": "node.common"
            },
            {
                "taskType": "jsonReplaceTask",
                "search": "dependencies.azure-iot-device",
                "replaceString": "node.device"
            },
            {
                "taskType": "jsonReplaceTask",
                "search": "dependencies.azure-iot-device-amqp",
                "replaceString": "node.device-amqp"
            },
            {
                "taskType": "jsonReplaceTask",
                "search": "dependencies.azure-iot-device-http",
                "replaceString": "node.device-http"
            },
            {
                "taskType": "jsonReplaceTask",
                "search": "dependencies.azure-iot-device-mqtt",
                "replaceString": "node.device-mqtt"
            },
            {
                "taskType": "jsonReplaceTask",
                "search": "dependencies.azure-iothub",
                "replaceString": "node.service"
            }
        ]
    }
];<|MERGE_RESOLUTION|>--- conflicted
+++ resolved
@@ -1280,45 +1280,6 @@
     },
     {
         "taskType": "multiTask",
-<<<<<<< HEAD
-        "filePath": "node/device/transport/amqp-ws/package.json",
-        "search": [
-            {
-                "taskType": "jsonReplaceTask",
-                "search": "version",
-                "replaceString": "node.device-amqp-ws"
-            },
-            {
-                "taskType": "jsonReplaceTask",
-                "search": "dependencies.azure-iot-amqp-base",
-                "replaceString": "node.amqp-base"
-            },
-            {
-                "taskType": "jsonReplaceTask",
-                "search": "dependencies.azure-iot-device",
-                "replaceString": "node.device"
-            },
-            {
-                "taskType": "jsonReplaceTask",
-                "search": "dependencies.azure-iot-device-amqp",
-                "replaceString": "node.device-amqp"
-            },
-            {
-                "taskType": "jsonReplaceTask",
-                "search": "dependencies.azure-iot-common",
-                "replaceString": "node.common"
-            },
-            {
-                "taskType": "jsonReplaceTask",
-                "search": "devDependencies.azure-iothub",
-                "replaceString": "node.service"
-            }
-        ]
-    },
-    {
-        "taskType": "multiTask",
-=======
->>>>>>> 97317365
         "filePath": "node/device/transport/http/package.json",
         "search": [
             {
